--- conflicted
+++ resolved
@@ -252,8 +252,6 @@
                     setApiKey={(key) => updateApiKey(provider.name, key)}
                   />
                 )}
-
-<<<<<<< HEAD
                 <FilePreview
                   files={uploadedFiles}
                   imageDataList={imageDataList}
@@ -262,9 +260,6 @@
                     setImageDataList?.(imageDataList.filter((_, i) => i !== index));
                   }}
                 />
-
-=======
->>>>>>> ad8b48ec
                 <div
                   className={classNames(
                     'shadow-lg border border-bolt-elements-borderColor bg-bolt-elements-prompt-background backdrop-filter backdrop-blur-[8px] rounded-lg overflow-hidden transition-all',
